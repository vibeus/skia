--- conflicted
+++ resolved
@@ -68,9 +68,5 @@
 Zhuo Qingliang <zhuo.dev@gmail.com>
 Mainframe North <*@mainframe.co.uk>
 JetBrains <*@jetbrains.com>
-<<<<<<< HEAD
 Vibe Inc <*@vibe.us>
-=======
-Vibe Inc <*@vibe.us>
-Scene Group Ltd. <*@scenegroup.co>
->>>>>>> 59bafeea
+Scene Group Ltd. <*@scenegroup.co>