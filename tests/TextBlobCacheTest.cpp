/*
 * Copyright 2015 Google Inc.
 *
 * Use of this source code is governed by a BSD-style license that can be
 * found in the LICENSE file.
 */

#include "tools/ToolUtils.h"

#include <string>

#include "include/core/SkCanvas.h"
#include "include/core/SkFontMgr.h"
#include "include/core/SkGraphics.h"
#include "include/core/SkPaint.h"
#include "include/core/SkPoint.h"
#include "include/core/SkSurface.h"
#include "include/core/SkTextBlob.h"
#include "include/core/SkTypeface.h"
#include "include/gpu/GrDirectContext.h"
#include "src/core/SkGlyphRun.h"
#include "src/gpu/GrContextPriv.h"
#include "tools/fonts/RandomScalerContext.h"

#ifdef SK_BUILD_FOR_WIN
    #include "include/ports/SkTypeface_win.h"
#endif

#include "tests/Test.h"

#include "src/gpu/GrContextPriv.h"
#include "src/gpu/text/GrAtlasManager.h"
#include "src/gpu/text/GrTextBlobCache.h"

static void draw(SkCanvas* canvas, int redraw, const SkTArray<sk_sp<SkTextBlob>>& blobs) {
    int yOffset = 0;
    for (int r = 0; r < redraw; r++) {
        for (int i = 0; i < blobs.count(); i++) {
            const auto& blob = blobs[i];
            const SkRect& bounds = blob->bounds();
            yOffset += SkScalarCeilToInt(bounds.height());
            SkPaint paint;
            canvas->drawTextBlob(blob, 0, SkIntToScalar(yOffset), paint);
        }
    }
}

static const int kWidth = 1024;
static const int kHeight = 768;

static void setup_always_evict_atlas(GrDirectContext* dContext) {
    dContext->priv().getAtlasManager()->setAtlasDimensionsToMinimum_ForTesting();
}

class GrTextBlobTestingPeer {
public:
    static void SetBudget(GrTextBlobCache* cache, size_t budget) {
        SkAutoSpinlock lock{cache->fSpinLock};
        cache->fSizeBudget = budget;
        cache->internalCheckPurge();
    }
};

// This test hammers the GPU textblobcache and font atlas
static void text_blob_cache_inner(skiatest::Reporter* reporter, GrDirectContext* dContext,
                                  int maxTotalText, int maxGlyphID, int maxFamilies, bool normal,
                                  bool stressTest) {
    // setup surface
    uint32_t flags = 0;
    SkSurfaceProps props(flags, SkSurfaceProps::kLegacyFontHost_InitType);

    // configure our context for maximum stressing of cache and atlas
    if (stressTest) {
        setup_always_evict_atlas(dContext);
        GrTextBlobTestingPeer::SetBudget(dContext->priv().getTextBlobCache(), 0);
    }

    SkImageInfo info = SkImageInfo::Make(kWidth, kHeight, kRGBA_8888_SkColorType,
                                         kPremul_SkAlphaType);
    auto surface(SkSurface::MakeRenderTarget(dContext, SkBudgeted::kNo, info, 0, &props));
    REPORTER_ASSERT(reporter, surface);
    if (!surface) {
        return;
    }

    SkCanvas* canvas = surface->getCanvas();

    sk_sp<SkFontMgr> fm(SkFontMgr::RefDefault());

    int count = std::min(fm->countFamilies(), maxFamilies);

    // make a ton of text
    SkAutoTArray<uint16_t> text(maxTotalText);
    for (int i = 0; i < maxTotalText; i++) {
        text[i] = i % maxGlyphID;
    }

    // generate textblobs
    SkTArray<sk_sp<SkTextBlob>> blobs;
    for (int i = 0; i < count; i++) {
        SkFont font;
        font.setSize(48); // draw big glyphs to really stress the atlas

        SkString familyName;
        fm->getFamilyName(i, &familyName);
        sk_sp<SkFontStyleSet> set(fm->createStyleSet(i));
        for (int j = 0; j < set->count(); ++j) {
            SkFontStyle fs;
            set->getStyle(j, &fs, nullptr);

            // We use a typeface which randomy returns unexpected mask formats to fuzz
            sk_sp<SkTypeface> orig(set->createTypeface(j));
            if (normal) {
                font.setTypeface(orig);
            } else {
                font.setTypeface(sk_make_sp<SkRandomTypeface>(orig, SkPaint(), true));
            }

            SkTextBlobBuilder builder;
            for (int aa = 0; aa < 2; aa++) {
                for (int subpixel = 0; subpixel < 2; subpixel++) {
                    for (int lcd = 0; lcd < 2; lcd++) {
                        font.setEdging(SkFont::Edging::kAlias);
                        if (aa) {
                            font.setEdging(SkFont::Edging::kAntiAlias);
                            if (lcd) {
                                font.setEdging(SkFont::Edging::kSubpixelAntiAlias);
                            }
                        }
                        font.setSubpixel(SkToBool(subpixel));
                        if (!SkToBool(lcd)) {
                            font.setSize(160);
                        }
                        const SkTextBlobBuilder::RunBuffer& run = builder.allocRun(font,
                                                                                   maxTotalText,
                                                                                   0, 0,
                                                                                   nullptr);
                        memcpy(run.glyphs, text.get(), maxTotalText * sizeof(uint16_t));
                    }
                }
            }
            blobs.emplace_back(builder.make());
        }
    }

    // create surface where LCD is impossible
    info = SkImageInfo::Make(kWidth, kHeight, kRGBA_8888_SkColorType, kPremul_SkAlphaType);
    SkSurfaceProps propsNoLCD(0, kUnknown_SkPixelGeometry);
    auto surfaceNoLCD(canvas->makeSurface(info, &propsNoLCD));
    REPORTER_ASSERT(reporter, surface);
    if (!surface) {
        return;
    }

    SkCanvas* canvasNoLCD = surfaceNoLCD->getCanvas();

    // test redraw
    draw(canvas, 2, blobs);
    draw(canvasNoLCD, 2, blobs);

    // test draw after free
    dContext->freeGpuResources();
    draw(canvas, 1, blobs);

    dContext->freeGpuResources();
    draw(canvasNoLCD, 1, blobs);

    // test draw after abandon
    dContext->abandonContext();
    draw(canvas, 1, blobs);
}

DEF_GPUTEST_FOR_MOCK_CONTEXT(TextBlobCache, reporter, ctxInfo) {
    text_blob_cache_inner(reporter, ctxInfo.directContext(), 1024, 256, 30, true, false);
}

DEF_GPUTEST_FOR_MOCK_CONTEXT(TextBlobStressCache, reporter, ctxInfo) {
    text_blob_cache_inner(reporter, ctxInfo.directContext(), 256, 256, 10, true, true);
}

DEF_GPUTEST_FOR_MOCK_CONTEXT(TextBlobAbnormal, reporter, ctxInfo) {
    text_blob_cache_inner(reporter, ctxInfo.directContext(), 256, 256, 10, false, false);
}

DEF_GPUTEST_FOR_MOCK_CONTEXT(TextBlobStressAbnormal, reporter, ctxInfo) {
    text_blob_cache_inner(reporter, ctxInfo.directContext(), 256, 256, 10, false, true);
}

static const int kScreenDim = 160;

static SkBitmap draw_blob(SkTextBlob* blob, SkSurface* surface, SkPoint offset) {

    SkPaint paint;

    SkCanvas* canvas = surface->getCanvas();
    canvas->save();
    canvas->drawColor(SK_ColorWHITE, SkBlendMode::kSrc);
    canvas->translate(offset.fX, offset.fY);
    canvas->drawTextBlob(blob, 0, 0, paint);
    SkBitmap bitmap;
    bitmap.allocN32Pixels(kScreenDim, kScreenDim);
    surface->readPixels(bitmap, 0, 0);
    canvas->restore();
    return bitmap;
}

static bool compare_bitmaps(const SkBitmap& expected, const SkBitmap& actual) {
    SkASSERT(expected.width() == actual.width());
    SkASSERT(expected.height() == actual.height());
    for (int i = 0; i < expected.width(); ++i) {
        for (int j = 0; j < expected.height(); ++j) {
            SkColor expectedColor = expected.getColor(i, j);
            SkColor actualColor = actual.getColor(i, j);
            if (expectedColor != actualColor) {
                return false;
            }
        }
    }
    return true;
}

static sk_sp<SkTextBlob> make_blob() {
    auto tf = SkTypeface::MakeFromName("Roboto2-Regular", SkFontStyle());
    SkFont font;
    font.setTypeface(tf);
    font.setSubpixel(false);
    font.setEdging(SkFont::Edging::kAlias);
    font.setSize(24);

    static char text[] = "HekpqB";
    static const int maxGlyphLen = sizeof(text) * 4;
    SkGlyphID glyphs[maxGlyphLen];
    int glyphCount =
            font.textToGlyphs(text, sizeof(text), SkTextEncoding::kUTF8, glyphs, maxGlyphLen);

    SkTextBlobBuilder builder;
    const auto& runBuffer = builder.allocRun(font, glyphCount, 0, 0);
    for (int i = 0; i < glyphCount; i++) {
        runBuffer.glyphs[i] = glyphs[i];
    }
    return builder.make();
}

// Turned off to pass on android and ios devices, which were running out of memory..
#if 0
static sk_sp<SkTextBlob> make_large_blob() {
    auto tf = SkTypeface::MakeFromName("Roboto2-Regular", SkFontStyle());
    SkFont font;
    font.setTypeface(tf);
    font.setSubpixel(false);
    font.setEdging(SkFont::Edging::kAlias);
    font.setSize(24);

    const int mallocSize = 0x3c3c3bd; // x86 size
    std::unique_ptr<char[]> text{new char[mallocSize + 1]};
    if (text == nullptr) {
        return nullptr;
    }
    for (int i = 0; i < mallocSize; i++) {
        text[i] = 'x';
    }
    text[mallocSize] = 0;

    static const int maxGlyphLen = mallocSize;
    std::unique_ptr<SkGlyphID[]> glyphs{new SkGlyphID[maxGlyphLen]};
    int glyphCount =
            font.textToGlyphs(
                    text.get(), mallocSize, SkTextEncoding::kUTF8, glyphs.get(), maxGlyphLen);
    SkTextBlobBuilder builder;
    const auto& runBuffer = builder.allocRun(font, glyphCount, 0, 0);
    for (int i = 0; i < glyphCount; i++) {
        runBuffer.glyphs[i] = glyphs[i];
    }
    return builder.make();
}

DEF_GPUTEST_FOR_RENDERING_CONTEXTS(TextBlobIntegerOverflowTest, reporter, ctxInfo) {
<<<<<<< HEAD
    auto grContext = ctxInfo.grContext();
    const SkImageInfo info =
            SkImageInfo::Make(kScreenDim, kScreenDim, kN32_SkColorType, kPremul_SkAlphaType);
    auto surface = SkSurface::MakeRenderTarget(grContext, SkBudgeted::kNo, info);
=======
    auto dContext = ctxInfo.directContext();
    const SkImageInfo info =
            SkImageInfo::Make(kScreenDim, kScreenDim, kN32_SkColorType, kPremul_SkAlphaType);
    auto surface = SkSurface::MakeRenderTarget(dContext, SkBudgeted::kNo, info);
>>>>>>> bdeb0a23

    auto blob = make_large_blob();
    int y = 40;
    SkBitmap base = draw_blob(blob.get(), surface.get(), {40, y + 0.0f});
}
#endif

static const bool kDumpPngs = true;
// dump pngs needs a "good" and a "bad" directory to put the results in. This allows the use of the
// skdiff tool to visualize the differences.

void write_png(const std::string& filename, const SkBitmap& bitmap) {
    auto data = SkEncodeBitmap(bitmap, SkEncodedImageFormat::kPNG, 0);
    SkFILEWStream w{filename.c_str()};
    w.write(data->data(), data->size());
    w.fsync();
}

DEF_GPUTEST_FOR_RENDERING_CONTEXTS(TextBlobJaggedGlyph, reporter, ctxInfo) {
    auto direct = ctxInfo.directContext();
    const SkImageInfo info =
            SkImageInfo::Make(kScreenDim, kScreenDim, kN32_SkColorType, kPremul_SkAlphaType);
    auto surface = SkSurface::MakeRenderTarget(direct, SkBudgeted::kNo, info);

    auto blob = make_blob();

    for (int y = 40; y < kScreenDim - 40; y++) {
        SkBitmap base = draw_blob(blob.get(), surface.get(), {40, y + 0.0f});
        SkBitmap half = draw_blob(blob.get(), surface.get(), {40, y + 0.5f});
        SkBitmap unit = draw_blob(blob.get(), surface.get(), {40, y + 1.0f});
        bool isOk = compare_bitmaps(base, half) || compare_bitmaps(unit, half);
        REPORTER_ASSERT(reporter, isOk);
        if (!isOk) {
            if (kDumpPngs) {
                {
                    std::string filename = "bad/half-y" + std::to_string(y) + ".png";
                    write_png(filename, half);
                }
                {
                    std::string filename = "good/half-y" + std::to_string(y) + ".png";
                    write_png(filename, base);
                }
            }
            break;
        }
    }

    // Testing the x direction across all platforms does not workout, because letter spacing can
    // change based on non-integer advance widths, but this has been useful for diagnosing problems.
#if 0
    blob = make_blob();
    for (int x = 40; x < kScreenDim - 40; x++) {
        SkBitmap base = draw_blob(blob.get(), surface.get(), {x + 0.0f, 40});
        SkBitmap half = draw_blob(blob.get(), surface.get(), {x + 0.5f, 40});
        SkBitmap unit = draw_blob(blob.get(), surface.get(), {x + 1.0f, 40});
        bool isOk = compare_bitmaps(base, half) || compare_bitmaps(unit, half);
        REPORTER_ASSERT(reporter, isOk);
        if (!isOk) {
            if (kDumpPngs) {
                {
                    std::string filename = "bad/half-x" + std::to_string(x) + ".png";
                    write_png(filename, half);
                }
                {
                    std::string filename = "good/half-x" + std::to_string(x) + ".png";
                    write_png(filename, base);
                }
            }
            break;
        }
    }
#endif
}

DEF_GPUTEST_FOR_RENDERING_CONTEXTS(TextBlobSmoothScroll, reporter, ctxInfo) {
    auto direct = ctxInfo.directContext();
    const SkImageInfo info =
            SkImageInfo::Make(kScreenDim, kScreenDim, kN32_SkColorType, kPremul_SkAlphaType);
    auto surface = SkSurface::MakeRenderTarget(direct, SkBudgeted::kNo, info);

    auto movingBlob = make_blob();

    for (SkScalar y = 40; y < 50; y += 1.0/8.0) {
        auto expectedBlob = make_blob();
        auto expectedBitMap = draw_blob(expectedBlob.get(), surface.get(), {40, y});
        auto movingBitmap = draw_blob(movingBlob.get(), surface.get(), {40, y});
        bool isOk = compare_bitmaps(expectedBitMap, movingBitmap);
        REPORTER_ASSERT(reporter, isOk);
        if (!isOk) {
            if (kDumpPngs) {
                {
                    std::string filename = "bad/scroll-y" + std::to_string(y) + ".png";
                    write_png(filename, movingBitmap);
                }
                {
                    std::string filename = "good/scroll-y" + std::to_string(y) + ".png";
                    write_png(filename, expectedBitMap);
                }
            }
            break;
        }
    }
}<|MERGE_RESOLUTION|>--- conflicted
+++ resolved
@@ -275,17 +275,10 @@
 }
 
 DEF_GPUTEST_FOR_RENDERING_CONTEXTS(TextBlobIntegerOverflowTest, reporter, ctxInfo) {
-<<<<<<< HEAD
-    auto grContext = ctxInfo.grContext();
-    const SkImageInfo info =
-            SkImageInfo::Make(kScreenDim, kScreenDim, kN32_SkColorType, kPremul_SkAlphaType);
-    auto surface = SkSurface::MakeRenderTarget(grContext, SkBudgeted::kNo, info);
-=======
     auto dContext = ctxInfo.directContext();
     const SkImageInfo info =
             SkImageInfo::Make(kScreenDim, kScreenDim, kN32_SkColorType, kPremul_SkAlphaType);
     auto surface = SkSurface::MakeRenderTarget(dContext, SkBudgeted::kNo, info);
->>>>>>> bdeb0a23
 
     auto blob = make_large_blob();
     int y = 40;
