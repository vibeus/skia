#!/bin/bash
# Copyright 2018 Google LLC
#
# Use of this source code is governed by a BSD-style license that can be
# found in the LICENSE file.

set -ex

BASE_DIR=`cd $(dirname ${BASH_SOURCE[0]}) && pwd`
# This expects the environment variable EMSDK to be set
if [[ ! -d $EMSDK ]]; then
  cat >&2 << "EOF"
Be sure to set the EMSDK environment variable to the location of Emscripten SDK:

    https://emscripten.org/docs/getting_started/downloads.html
EOF
  exit 1
fi

# Navigate to SKIA_HOME from where this file is located.
pushd $BASE_DIR/../..

source $EMSDK/emsdk_env.sh
EMCC=`which emcc`
EMCXX=`which em++`
EMAR=`which emar`

RELEASE_CONF="-Oz --closure 1 -DSK_RELEASE --pre-js $BASE_DIR/release.js \
              -DGR_GL_CHECK_ALLOC_WITH_GET_ERROR=0"
EXTRA_CFLAGS="\"-DSK_RELEASE\", \"-DGR_GL_CHECK_ALLOC_WITH_GET_ERROR=0\","
IS_OFFICIAL_BUILD="true"

# Tracing will be disabled in release/profiling unless this flag is seen. Tracing will
# be on debug builds always.
if [[ $@ != *force_tracing* ]] ; then
  RELEASE_CONF+=" -DSK_DISABLE_TRACING"
  EXTRA_CFLAGS+="\"-DSK_DISABLE_TRACING\","
fi

if [[ $@ == *debug* ]]; then
  echo "Building a Debug build"
  EXTRA_CFLAGS="\"-DSK_DEBUG\","
  RELEASE_CONF="-O0 --js-opts 0 -s DEMANGLE_SUPPORT=1 -s ASSERTIONS=1 -s GL_ASSERTIONS=1 -g4 \
                --source-map-base /node_modules/canvaskit/bin/ -DSK_DEBUG --pre-js $BASE_DIR/debug.js"
  BUILD_DIR=${BUILD_DIR:="out/canvaskit_wasm_debug"}
elif [[ $@ == *profiling* ]]; then
  echo "Building a build for profiling"
  RELEASE_CONF+=" --profiling-funcs --closure 0"
  BUILD_DIR=${BUILD_DIR:="out/canvaskit_wasm_profile"}
elif [[ $@ == *simd* ]]; then
  echo "Building with SIMD operations"
  BUILD_DIR=${BUILD_DIR:="out/canvaskit_wasm_experimental_simd"}
else
  BUILD_DIR=${BUILD_DIR:="out/canvaskit_wasm"}
fi

if [[ $@ == *simd* ]]; then
  RELEASE_CONF+=" -msimd128"
  EXTRA_CFLAGS+="\"-msimd128\","
fi

mkdir -p $BUILD_DIR
# sometimes the .a files keep old symbols around - cleaning them out makes sure
# we get a fresh build.
rm -f $BUILD_DIR/*.a

GN_GPU="skia_enable_gpu=true skia_gl_standard = \"webgl\""
GN_GPU_FLAGS="\"-DSK_DISABLE_LEGACY_SHADERCONTEXT\","
WASM_GPU="-lGL -DSK_SUPPORT_GPU=1 -DSK_GL \
          -DSK_DISABLE_LEGACY_SHADERCONTEXT --pre-js $BASE_DIR/cpu.js --pre-js $BASE_DIR/gpu.js\
          -s USE_WEBGL2=1"
if [[ $@ == *cpu* ]]; then
  echo "Using the CPU backend instead of the GPU backend"
  GN_GPU="skia_enable_gpu=false"
  GN_GPU_FLAGS=""
  WASM_GPU="-DSK_SUPPORT_GPU=0 --pre-js $BASE_DIR/cpu.js -s USE_WEBGL2=0"
fi

SKP_JS="--pre-js $BASE_DIR/skp.js"
GN_SKP_FLAGS=""
WASM_SKP="-DSK_SERIALIZE_SKP"
if [[ $@ == *no_skp_serialization* ]]; then
  # This saves about 20kb compressed.
  SKP_JS=""
  WASM_SKP=""
  GN_SKP_FLAGS="\"-DSK_DISABLE_EFFECT_DESERIALIZATION\","
fi
if [[ $@ == *no_effects_deserialization* ]]; then
  # This saves about 60kb compressed.
  echo "disabling effects deserialization"
  GN_SKP_FLAGS="\"-DSK_DISABLE_EFFECT_DESERIALIZATION\","
fi

SKOTTIE_JS="--pre-js $BASE_DIR/skottie.js"
SKOTTIE_BINDINGS="$BASE_DIR/skottie_bindings.cpp"

SKOTTIE_LIB="$BUILD_DIR/libskottie.a \
             $BUILD_DIR/libsksg.a"

if [[ $@ == *no_skottie* ]]; then
  echo "Omitting Skottie"
  SKOTTIE_JS=""
  SKOTTIE_LIB=""
  SKOTTIE_BINDINGS=""
fi

GN_VIEWER="skia_use_expat=false skia_enable_ccpr=false"
VIEWER_BINDINGS=""
VIEWER_LIB=""

if [[ $@ == *viewer* ]]; then
  echo "Including viewer"
  GN_VIEWER="skia_use_expat=true skia_enable_ccpr=true"
  VIEWER_BINDINGS="$BASE_DIR/viewer_bindings.cpp"
  VIEWER_LIB="$BUILD_DIR/libviewer_wasm.a"
  IS_OFFICIAL_BUILD="false"
fi

MANAGED_SKOTTIE_BINDINGS="\
  -DSK_INCLUDE_MANAGED_SKOTTIE=1 \
  modules/skottie/utils/SkottieUtils.cpp"
if [[ $@ == *no_managed_skottie* || $@ == *no_skottie* ]]; then
  echo "Omitting managed Skottie"
  MANAGED_SKOTTIE_BINDINGS="-DSK_INCLUDE_MANAGED_SKOTTIE=0"
fi

GN_PARTICLES="skia_enable_sksl_interpreter=true"
PARTICLES_JS="--pre-js $BASE_DIR/particles.js"
PARTICLES_BINDINGS="$BASE_DIR/particles_bindings.cpp"
PARTICLES_LIB="$BUILD_DIR/libparticles.a"

if [[ $@ == *no_particles* ]]; then
  echo "Omitting Particles"
  GN_PARTICLES="skia_enable_sksl_interpreter=false"
  PARTICLES_JS=""
  PARTICLES_BINDINGS=""
  PARTICLES_LIB=""
fi

if [[ $@ != *no_particles* || $@ != *no_skottie* ]] ; then
  PARTICLES_BINDINGS+=" modules/skresources/src/SkResources.cpp"
fi

WASM_PATHOPS="-DSK_INCLUDE_PATHOPS"
PATHOPS_JS="--pre-js $BASE_DIR/pathops.js"
if [[ $@ == *no_pathops* ]] ; then
  # This saves about 2kb compressed.
  WASM_PATHOPS=""
  PATHOPS_JS=""
fi

WASM_RT_SHADER="-DSK_INCLUDE_RUNTIME_EFFECT"
RT_SHADER_JS="--pre-js $BASE_DIR/rt_shader.js"
if [[ $@ == *no_rt_shader* ]] ; then
  WASM_RT_SHADER=""
  RT_SHADER_JS=""
fi

HTML_CANVAS_API="--pre-js $BASE_DIR/htmlcanvas/preamble.js \
--pre-js $BASE_DIR/htmlcanvas/util.js \
--pre-js $BASE_DIR/htmlcanvas/color.js \
--pre-js $BASE_DIR/htmlcanvas/font.js \
--pre-js $BASE_DIR/htmlcanvas/canvas2dcontext.js \
--pre-js $BASE_DIR/htmlcanvas/htmlcanvas.js \
--pre-js $BASE_DIR/htmlcanvas/imagedata.js \
--pre-js $BASE_DIR/htmlcanvas/lineargradient.js \
--pre-js $BASE_DIR/htmlcanvas/path2d.js \
--pre-js $BASE_DIR/htmlcanvas/pattern.js \
--pre-js $BASE_DIR/htmlcanvas/radialgradient.js \
--pre-js $BASE_DIR/htmlcanvas/postamble.js "
if [[ $@ == *no_canvas* ]]; then
  echo "Omitting bindings for HTML Canvas API"
  HTML_CANVAS_API=""
fi

GN_FONT="skia_enable_fontmgr_custom_directory=false "
WOFF2_FONT="skia_use_freetype_woff2=true"
FONT_CFLAGS=""
BUILTIN_FONT=""
FONT_JS="--pre-js $BASE_DIR/font.js"
if [[ $@ == *no_font* ]]; then
  echo "Omitting the built-in font(s), font manager and all code dealing with fonts"
  FONT_CFLAGS="-DSK_NO_FONTS"
  WOFF2_FONT=""
  FONT_JS=""
  GN_FONT+="skia_enable_fontmgr_custom_embedded=false skia_enable_fontmgr_custom_empty=false"
elif [[ $@ == *no_embedded_font* ]]; then
  echo "Omitting the built-in font(s)"
  GN_FONT+="skia_enable_fontmgr_custom_embedded=false skia_enable_fontmgr_custom_empty=true"
else
  # Generate the font's binary file (which is covered by .gitignore)
  python tools/embed_resources.py \
      --name SK_EMBEDDED_FONTS \
      --input $BASE_DIR/fonts/FiraSans-Regular.ttf \
      --output $BASE_DIR/fonts/FiraSans-Regular.ttf.cpp \
      --align 4
  BUILTIN_FONT="$BASE_DIR/fonts/FiraSans-Regular.ttf.cpp"
  GN_FONT+="skia_enable_fontmgr_custom_embedded=true skia_enable_fontmgr_custom_empty=false"
fi

if [[ $@ == *no_woff2* ]]; then
  WOFF2_FONT="skia_use_freetype_woff2=false"
fi

if [[ $@ == *no_alias_font* ]]; then
EXTRA_CFLAGS+="\"-DCANVASKIT_NO_ALIAS_FONT\","
FONT_CFLAGS+=" -DCANVASKIT_NO_ALIAS_FONT"
fi

GN_SHAPER="skia_use_icu=true skia_use_system_icu=false skia_use_harfbuzz=true skia_use_system_harfbuzz=false"
SHAPER_LIB="$BUILD_DIR/libharfbuzz.a \
            $BUILD_DIR/libicu.a"
if [[ $@ == *primitive_shaper* ]] || [[ $@ == *no_font* ]]; then
  echo "Using the primitive shaper instead of the harfbuzz/icu one"
  GN_SHAPER="skia_use_icu=false skia_use_harfbuzz=false"
  SHAPER_LIB=""
fi

PARAGRAPH_JS="--pre-js $BASE_DIR/paragraph.js"
PARAGRAPH_LIB="$BUILD_DIR/libskparagraph.a"
PARAGRAPH_BINDINGS="-DSK_INCLUDE_PARAGRAPH=1 \
  $BASE_DIR/paragraph_bindings.cpp"

if [[ $@ == *no_paragraph* ]] || [[ $@ == *primitive_shaper* ]] || [[ $@ == *no_font* ]]; then
  echo "Omitting paragraph (must have fonts and non-primitive shaper)"
  PARAGRAPH_JS=""
  PARAGRAPH_LIB=""
  PARAGRAPH_BINDINGS=""
fi

DO_DECODE="true"
if [[ $@ == *no_codecs* ]]; then
  echo "Omitting codecs"
  DO_DECODE="false"
  ENCODE_PNG="false"
  ENCODE_JPEG="false"
  ENCODE_WEBP="false"
else

  ENCODE_PNG="true"
  if [[ $@ == *no_encode_png* ]]; then
    ENCODE_PNG="false"
  fi

  ENCODE_JPEG="false"
  if [[ $@ == *force_encode_jpeg* ]]; then
    ENCODE_JPEG="true"
  fi

  ENCODE_WEBP="false"
  if [[ $@ == *force_encode_webp* ]]; then
    ENCODE_WEBP="true"
  fi

fi # no_codecs

# Turn off exiting while we check for ninja (which may not be on PATH)
set +e
NINJA=`which ninja`
if [[ -z $NINJA ]]; then
  git clone "https://chromium.googlesource.com/chromium/tools/depot_tools.git" --depth 1 $BUILD_DIR/depot_tools
  NINJA=$BUILD_DIR/depot_tools/ninja
fi
# Re-enable error checking
set -e

./bin/fetch-gn

echo "Compiling bitcode"

# Inspired by https://github.com/Zubnix/skia-wasm-port/blob/master/build_bindings.sh
./bin/gn gen ${BUILD_DIR} \
  --args="cc=\"${EMCC}\" \
  cxx=\"${EMCXX}\" \
  ar=\"${EMAR}\" \
  extra_cflags=[\"-s\", \"WARN_UNALIGNED=1\", \"-s\", \"MAIN_MODULE=1\",
    \"-DSKNX_NO_SIMD\", \"-DSK_DISABLE_AAA\",
    \"-DSK_FORCE_8_BYTE_ALIGNMENT\",
    ${GN_GPU_FLAGS}
    ${GN_SKP_FLAGS}
    ${EXTRA_CFLAGS}
  ] \
  is_debug=false \
  is_official_build=${IS_OFFICIAL_BUILD} \
  is_component_build=false \
  werror=true \
  target_cpu=\"wasm\" \
  \
  skia_use_angle=false \
  skia_use_dng_sdk=false \
  skia_use_webgl=true \
  skia_use_fontconfig=false \
  skia_use_freetype=true \
  skia_use_libheif=false \
  skia_use_libjpeg_turbo_decode=${DO_DECODE} \
  skia_use_libjpeg_turbo_encode=${ENCODE_JPEG} \
  skia_use_libpng_decode=${DO_DECODE} \
  skia_use_libpng_encode=${ENCODE_PNG} \
  skia_use_libwebp_decode=${DO_DECODE} \
  skia_use_libwebp_encode=${ENCODE_WEBP} \
  skia_use_lua=false \
  skia_use_piex=false \
  skia_use_system_freetype2=false \
  skia_use_system_libjpeg_turbo=false \
  skia_use_system_libpng=false \
  skia_use_system_libwebp=false \
  skia_use_system_zlib=false\
  skia_use_vulkan=false \
  skia_use_wuffs=true \
  skia_use_zlib=true \
  \
  ${GN_SHAPER} \
  ${GN_GPU} \
  ${GN_FONT} \
  ${WOFF2_FONT} \
  ${GN_PARTICLES} \
  ${GN_VIEWER} \
  \
  skia_enable_skshaper=true \
  skia_enable_nvpr=false \
  skia_enable_skparagraph=true \
  skia_enable_pdf=false"

# Build all the libs we will need below
parse_targets() {
  for LIBPATH in $@; do
    basename $LIBPATH
  done
}
${NINJA} -C ${BUILD_DIR} libskia.a libskshaper.a \
  $(parse_targets $SKOTTIE_LIB $VIEWER_LIB $PARTICLES_LIB $SHAPER_LIB $PARAGRAPH_LIB)

export EMCC_CLOSURE_ARGS="--externs $BASE_DIR/externs.js "

echo "Generating final wasm"

# Disable '-s STRICT=1' outside of Linux until
# https://github.com/emscripten-core/emscripten/issues/12118 is resovled.
STRICTNESS="-s STRICT=1"
if [[ `uname` != "Linux" ]]; then
  echo "Disabling '-s STRICT=1'. See: https://github.com/emscripten-core/emscripten/issues/12118"
  STRICTNESS=""
fi

# Emscripten prefers that the .a files go last in order, otherwise, it
# may drop symbols that it incorrectly thinks aren't used. One day,
# Emscripten will use LLD, which may relax this requirement.
EMCC_DEBUG=1 ${EMCXX} \
    $RELEASE_CONF \
    -I. \
    -Ithird_party/icu \
    -Ithird_party/skcms \
    -Ithird_party/externals/icu/source/common/ \
    -DSK_DISABLE_AAA \
    -DSK_FORCE_8_BYTE_ALIGNMENT \
    -DEMSCRIPTEN_HAS_UNBOUND_TYPE_NAMES=0 \
    -fno-rtti \
    $WASM_GPU \
    $WASM_PATHOPS \
    $WASM_RT_SHADER \
    $WASM_SKP \
    $FONT_CFLAGS \
    -std=c++17 \
    --bind \
    --no-entry \
    --pre-js $BASE_DIR/preamble.js \
    --pre-js $BASE_DIR/helper.js \
    --pre-js $BASE_DIR/interface.js \
    $PARAGRAPH_JS \
    $SKOTTIE_JS \
    $PARTICLES_JS \
    $PATHOPS_JS \
    $FONT_JS \
    $SKP_JS \
    $RT_SHADER_JS \
    $HTML_CANVAS_API \
    --pre-js $BASE_DIR/postamble.js \
    $BASE_DIR/canvaskit_bindings.cpp \
    $PARTICLES_BINDINGS \
    $SKOTTIE_BINDINGS \
    $VIEWER_BINDINGS \
    $MANAGED_SKOTTIE_BINDINGS \
    $PARAGRAPH_BINDINGS \
    $SKOTTIE_LIB \
    $VIEWER_LIB \
    $PARTICLES_LIB \
    $PARAGRAPH_LIB \
    $BUILD_DIR/libskshaper.a \
    $SHAPER_LIB \
    $BUILD_DIR/libskia.a \
    $BUILTIN_FONT \
<<<<<<< HEAD
    --no-entry \
=======
    -s LLD_REPORT_UNDEFINED \
>>>>>>> 59bafeea
    -s ALLOW_MEMORY_GROWTH=1 \
    -s EXPORT_NAME="CanvasKitInit" \
    -s EXPORTED_FUNCTIONS=['_malloc','_free'] \
    -s FORCE_FILESYSTEM=0 \
    -s FILESYSTEM=0 \
    -s MODULARIZE=1 \
    -s NO_EXIT_RUNTIME=1 \
<<<<<<< HEAD
    -s STRICT=1 \
    -s WARN_UNALIGNED=1 \
=======
    -s INITIAL_MEMORY=128MB \
>>>>>>> 59bafeea
    -s WASM=1 \
    $STRICTNESS \
    -o $BUILD_DIR/canvaskit.js<|MERGE_RESOLUTION|>--- conflicted
+++ resolved
@@ -389,11 +389,7 @@
     $SHAPER_LIB \
     $BUILD_DIR/libskia.a \
     $BUILTIN_FONT \
-<<<<<<< HEAD
-    --no-entry \
-=======
     -s LLD_REPORT_UNDEFINED \
->>>>>>> 59bafeea
     -s ALLOW_MEMORY_GROWTH=1 \
     -s EXPORT_NAME="CanvasKitInit" \
     -s EXPORTED_FUNCTIONS=['_malloc','_free'] \
@@ -401,12 +397,7 @@
     -s FILESYSTEM=0 \
     -s MODULARIZE=1 \
     -s NO_EXIT_RUNTIME=1 \
-<<<<<<< HEAD
-    -s STRICT=1 \
-    -s WARN_UNALIGNED=1 \
-=======
     -s INITIAL_MEMORY=128MB \
->>>>>>> 59bafeea
     -s WASM=1 \
     $STRICTNESS \
     -o $BUILD_DIR/canvaskit.js